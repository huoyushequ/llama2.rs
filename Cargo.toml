--- conflicted
+++ resolved
@@ -24,7 +24,6 @@
 path = "src/main.rs"
 
 [features]
-<<<<<<< HEAD
 # Choose between Llama2 models - these are mutually exclusive
 7B = []
 13B = []
@@ -39,7 +38,5 @@
 quantized = []
 
 default = ["13B", "group_128", "quantized"]
-=======
 model_size = []
-python = ["pyo3"]
->>>>>>> dd137e31
+python = ["pyo3"]